// Copyright 2015 Light Code Labs, LLC
//
// Licensed under the Apache License, Version 2.0 (the "License");
// you may not use this file except in compliance with the License.
// You may obtain a copy of the License at
//
//     http://www.apache.org/licenses/LICENSE-2.0
//
// Unless required by applicable law or agreed to in writing, software
// distributed under the License is distributed on an "AS IS" BASIS,
// WITHOUT WARRANTIES OR CONDITIONS OF ANY KIND, either express or implied.
// See the License for the specific language governing permissions and
// limitations under the License.

package caddy

import (
	"fmt"
	"log"
	"net"
	"sort"
	"sync"

	"github.com/mholt/caddy/caddyfile"
)

// These are all the registered plugins.
var (
	// serverTypes is a map of registered server types.
	serverTypes = make(map[string]ServerType)

	// plugins is a map of server type to map of plugin name to
	// Plugin. These are the "general" plugins that may or may
	// not be associated with a specific server type. If it's
	// applicable to multiple server types or the server type is
	// irrelevant, the key is empty string (""). But all plugins
	// must have a name.
	plugins = make(map[string]map[string]Plugin)

	// eventHooks is a map of hook name to Hook. All hooks plugins
	// must have a name.
	eventHooks = sync.Map{}

	// parsingCallbacks maps server type to map of directive
	// to list of callback functions. These aren't really
	// plugins on their own, but are often registered from
	// plugins.
	parsingCallbacks = make(map[string]map[string][]ParsingCallback)

	// caddyfileLoaders is the list of all Caddyfile loaders
	// in registration order.
	caddyfileLoaders []caddyfileLoader
)

// DescribePlugins returns a string describing the registered plugins.
func DescribePlugins() string {
	pl := ListPlugins()

	str := "Server types:\n"
	for _, name := range pl["server_types"] {
		str += "  " + name + "\n"
	}

	str += "\nCaddyfile loaders:\n"
	for _, name := range pl["caddyfile_loaders"] {
		str += "  " + name + "\n"
	}

	if len(eventHooks) > 0 {
		str += "\nEvent hook plugins:\n"
		for _, name := range pl["event_hooks"] {
			str += "  hook." + name + "\n"
		}
	}

	str += "\nOther plugins:\n"
	for _, name := range pl["others"] {
		str += "  " + name + "\n"
	}

	return str
}

// ListPlugins makes a list of the registered plugins,
// keyed by plugin type.
func ListPlugins() map[string][]string {
	p := make(map[string][]string)

	// server type plugins
	for name := range serverTypes {
		p["server_types"] = append(p["server_types"], name)
	}

	// caddyfile loaders in registration order
	for _, loader := range caddyfileLoaders {
		p["caddyfile_loaders"] = append(p["caddyfile_loaders"], loader.name)
	}
	if defaultCaddyfileLoader.name != "" {
		p["caddyfile_loaders"] = append(p["caddyfile_loaders"], defaultCaddyfileLoader.name)
	}

<<<<<<< HEAD
	// event hook plugins
	if len(eventHooks) > 0 {
		for name := range eventHooks {
			p["event_hooks"] = append(p["event_hooks"], name)
		}
=======
	// List the event hook plugins
	hooks := ""
	eventHooks.Range(func(k, _ interface{}) bool {
		hooks += "  hook." + k.(string) + "\n"
		return true
	})
	if hooks != "" {
		str += "\nEvent hook plugins:\n"
		str += hooks
>>>>>>> 12014922
	}

	// alphabetize the rest of the plugins
	var others []string
	for stype, stypePlugins := range plugins {
		for name := range stypePlugins {
			var s string
			if stype != "" {
				s = stype + "."
			}
			s += name
			others = append(others, s)
		}
	}

	sort.Strings(others)
	for _, name := range others {
		p["others"] = append(p["others"], name)
	}

	return p
}

// ValidDirectives returns the list of all directives that are
// recognized for the server type serverType. However, not all
// directives may be installed. This makes it possible to give
// more helpful error messages, like "did you mean ..." or
// "maybe you need to plug in ...".
func ValidDirectives(serverType string) []string {
	stype, err := getServerType(serverType)
	if err != nil {
		return nil
	}
	return stype.Directives()
}

// ServerListener pairs a server to its listener and/or packetconn.
type ServerListener struct {
	server   Server
	listener net.Listener
	packet   net.PacketConn
}

// LocalAddr returns the local network address of the packetconn. It returns
// nil when it is not set.
func (s ServerListener) LocalAddr() net.Addr {
	if s.packet == nil {
		return nil
	}
	return s.packet.LocalAddr()
}

// Addr returns the listener's network address. It returns nil when it is
// not set.
func (s ServerListener) Addr() net.Addr {
	if s.listener == nil {
		return nil
	}
	return s.listener.Addr()
}

// Context is a type which carries a server type through
// the load and setup phase; it maintains the state
// between loading the Caddyfile, then executing its
// directives, then making the servers for Caddy to
// manage. Typically, such state involves configuration
// structs, etc.
type Context interface {
	// Called after the Caddyfile is parsed into server
	// blocks but before the directives are executed,
	// this method gives you an opportunity to inspect
	// the server blocks and prepare for the execution
	// of directives. Return the server blocks (which
	// you may modify, if desired) and an error, if any.
	// The first argument is the name or path to the
	// configuration file (Caddyfile).
	//
	// This function can be a no-op and simply return its
	// input if there is nothing to do here.
	InspectServerBlocks(string, []caddyfile.ServerBlock) ([]caddyfile.ServerBlock, error)

	// This is what Caddy calls to make server instances.
	// By this time, all directives have been executed and,
	// presumably, the context has enough state to produce
	// server instances for Caddy to start.
	MakeServers() ([]Server, error)
}

// RegisterServerType registers a server type srv by its
// name, typeName.
func RegisterServerType(typeName string, srv ServerType) {
	if _, ok := serverTypes[typeName]; ok {
		panic("server type already registered")
	}
	serverTypes[typeName] = srv
}

// ServerType contains information about a server type.
type ServerType struct {
	// Function that returns the list of directives, in
	// execution order, that are valid for this server
	// type. Directives should be one word if possible
	// and lower-cased.
	Directives func() []string

	// DefaultInput returns a default config input if none
	// is otherwise loaded. This is optional, but highly
	// recommended, otherwise a blank Caddyfile will be
	// used.
	DefaultInput func() Input

	// The function that produces a new server type context.
	// This will be called when a new Caddyfile is being
	// loaded, parsed, and executed independently of any
	// startup phases before this one. It's a way to keep
	// each set of server instances separate and to reduce
	// the amount of global state you need.
	NewContext func(inst *Instance) Context
}

// Plugin is a type which holds information about a plugin.
type Plugin struct {
	// ServerType is the type of server this plugin is for.
	// Can be empty if not applicable, or if the plugin
	// can associate with any server type.
	ServerType string

	// Action is the plugin's setup function, if associated
	// with a directive in the Caddyfile.
	Action SetupFunc
}

// RegisterPlugin plugs in plugin. All plugins should register
// themselves, even if they do not perform an action associated
// with a directive. It is important for the process to know
// which plugins are available.
//
// The plugin MUST have a name: lower case and one word.
// If this plugin has an action, it must be the name of
// the directive that invokes it. A name is always required
// and must be unique for the server type.
func RegisterPlugin(name string, plugin Plugin) {
	if name == "" {
		panic("plugin must have a name")
	}
	if _, ok := plugins[plugin.ServerType]; !ok {
		plugins[plugin.ServerType] = make(map[string]Plugin)
	}
	if _, dup := plugins[plugin.ServerType][name]; dup {
		panic("plugin named " + name + " already registered for server type " + plugin.ServerType)
	}
	plugins[plugin.ServerType][name] = plugin
}

// EventName represents the name of an event used with event hooks.
type EventName string

// Define names for the various events
const (
	StartupEvent         EventName = "startup"
	ShutdownEvent        EventName = "shutdown"
	CertRenewEvent       EventName = "certrenew"
	InstanceStartupEvent EventName = "instancestartup"
)

// EventHook is a type which holds information about a startup hook plugin.
type EventHook func(eventType EventName, eventInfo interface{}) error

// RegisterEventHook plugs in hook. All the hooks should register themselves
// and they must have a name.
func RegisterEventHook(name string, hook EventHook) {
	if name == "" {
		panic("event hook must have a name")
	}
	_, dup := eventHooks.LoadOrStore(name, hook)
	if dup {
		panic("hook named " + name + " already registered")
	}
}

// EmitEvent executes the different hooks passing the EventType as an
// argument. This is a blocking function. Hook developers should
// use 'go' keyword if they don't want to block Caddy.
func EmitEvent(event EventName, info interface{}) {
	eventHooks.Range(func(k, v interface{}) bool {
		err := v.(EventHook)(event, info)
		if err != nil {
			log.Printf("error on '%s' hook: %v", k.(string), err)
		}
		return true
	})
}

// ParsingCallback is a function that is called after
// a directive's setup functions have been executed
// for all the server blocks.
type ParsingCallback func(Context) error

// RegisterParsingCallback registers callback to be called after
// executing the directive afterDir for server type serverType.
func RegisterParsingCallback(serverType, afterDir string, callback ParsingCallback) {
	if _, ok := parsingCallbacks[serverType]; !ok {
		parsingCallbacks[serverType] = make(map[string][]ParsingCallback)
	}
	parsingCallbacks[serverType][afterDir] = append(parsingCallbacks[serverType][afterDir], callback)
}

// SetupFunc is used to set up a plugin, or in other words,
// execute a directive. It will be called once per key for
// each server block it appears in.
type SetupFunc func(c *Controller) error

// DirectiveAction gets the action for directive dir of
// server type serverType.
func DirectiveAction(serverType, dir string) (SetupFunc, error) {
	if stypePlugins, ok := plugins[serverType]; ok {
		if plugin, ok := stypePlugins[dir]; ok {
			return plugin.Action, nil
		}
	}
	if genericPlugins, ok := plugins[""]; ok {
		if plugin, ok := genericPlugins[dir]; ok {
			return plugin.Action, nil
		}
	}
	return nil, fmt.Errorf("no action found for directive '%s' with server type '%s' (missing a plugin?)",
		dir, serverType)
}

// Loader is a type that can load a Caddyfile.
// It is passed the name of the server type.
// It returns an error only if something went
// wrong, not simply if there is no Caddyfile
// for this loader to load.
//
// A Loader should only load the Caddyfile if
// a certain condition or requirement is met,
// as returning a non-nil Input value along with
// another Loader will result in an error.
// In other words, loading the Caddyfile must
// be deliberate & deterministic, not haphazard.
//
// The exception is the default Caddyfile loader,
// which will be called only if no other Caddyfile
// loaders return a non-nil Input. The default
// loader may always return an Input value.
type Loader interface {
	Load(serverType string) (Input, error)
}

// LoaderFunc is a convenience type similar to http.HandlerFunc
// that allows you to use a plain function as a Load() method.
type LoaderFunc func(serverType string) (Input, error)

// Load loads a Caddyfile.
func (lf LoaderFunc) Load(serverType string) (Input, error) {
	return lf(serverType)
}

// RegisterCaddyfileLoader registers loader named name.
func RegisterCaddyfileLoader(name string, loader Loader) {
	caddyfileLoaders = append(caddyfileLoaders, caddyfileLoader{name: name, loader: loader})
}

// SetDefaultCaddyfileLoader registers loader by name
// as the default Caddyfile loader if no others produce
// a Caddyfile. If another Caddyfile loader has already
// been set as the default, this replaces it.
//
// Do not call RegisterCaddyfileLoader on the same
// loader; that would be redundant.
func SetDefaultCaddyfileLoader(name string, loader Loader) {
	defaultCaddyfileLoader = caddyfileLoader{name: name, loader: loader}
}

// loadCaddyfileInput iterates the registered Caddyfile loaders
// and, if needed, calls the default loader, to load a Caddyfile.
// It is an error if any of the loaders return an error or if
// more than one loader returns a Caddyfile.
func loadCaddyfileInput(serverType string) (Input, error) {
	var loadedBy string
	var caddyfileToUse Input
	for _, l := range caddyfileLoaders {
		cdyfile, err := l.loader.Load(serverType)
		if err != nil {
			return nil, fmt.Errorf("loading Caddyfile via %s: %v", l.name, err)
		}
		if cdyfile != nil {
			if caddyfileToUse != nil {
				return nil, fmt.Errorf("Caddyfile loaded multiple times; first by %s, then by %s", loadedBy, l.name)
			}
			loaderUsed = l
			caddyfileToUse = cdyfile
			loadedBy = l.name
		}
	}
	if caddyfileToUse == nil && defaultCaddyfileLoader.loader != nil {
		cdyfile, err := defaultCaddyfileLoader.loader.Load(serverType)
		if err != nil {
			return nil, err
		}
		if cdyfile != nil {
			loaderUsed = defaultCaddyfileLoader
			caddyfileToUse = cdyfile
		}
	}
	return caddyfileToUse, nil
}

// OnProcessExit is a list of functions to run when the process
// exits -- they are ONLY for cleanup and should not block,
// return errors, or do anything fancy. They will be run with
// every signal, even if "shutdown callbacks" are not executed.
// This variable must only be modified in the main goroutine
// from init() functions.
var OnProcessExit []func()

// caddyfileLoader pairs the name of a loader to the loader.
type caddyfileLoader struct {
	name   string
	loader Loader
}

var (
	defaultCaddyfileLoader caddyfileLoader // the default loader if all else fail
	loaderUsed             caddyfileLoader // the loader that was used (relevant for reloads)
)<|MERGE_RESOLUTION|>--- conflicted
+++ resolved
@@ -99,13 +99,6 @@
 		p["caddyfile_loaders"] = append(p["caddyfile_loaders"], defaultCaddyfileLoader.name)
 	}
 
-<<<<<<< HEAD
-	// event hook plugins
-	if len(eventHooks) > 0 {
-		for name := range eventHooks {
-			p["event_hooks"] = append(p["event_hooks"], name)
-		}
-=======
 	// List the event hook plugins
 	hooks := ""
 	eventHooks.Range(func(k, _ interface{}) bool {
@@ -115,7 +108,6 @@
 	if hooks != "" {
 		str += "\nEvent hook plugins:\n"
 		str += hooks
->>>>>>> 12014922
 	}
 
 	// alphabetize the rest of the plugins
